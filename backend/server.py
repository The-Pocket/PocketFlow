import json
import logging
from fastapi import FastAPI, WebSocket, WebSocketDisconnect, Request, HTTPException
from fastapi.responses import JSONResponse
from fastapi.middleware.cors import CORSMiddleware
from fastapi.exception_handlers import RequestValidationError
from fastapi.exceptions import HTTPException
from fastapi.staticfiles import StaticFiles
from fastapi.responses import FileResponse
from agent.flow import create_general_agent_flow, create_streaming_chat_flow
from agent.utils.node_registry import node_registry
from agent.utils.workflow_store import workflow_store
from agent.utils.permission_manager import permission_manager
<<<<<<< HEAD
from agent.nodes import UserResponseRequiredException
=======
>>>>>>> ab2e9e03
from logging_config import setup_logging, get_logger

# Setup logging
setup_logging()
logger = get_logger(__name__)

# FastAPI App with OpenAPI Customization
app = FastAPI(
    title="PocketFlow General Agent API",
    description="General agent system that can design and execute workflows to solve complex problems.",
    version="1.0.0"
)

# CORS Middleware
app.add_middleware(
    CORSMiddleware,
    allow_origins=["*"],
    allow_credentials=True,
    allow_methods=["*"],
    allow_headers=["*"],
)

# Mount static files
app.mount("/static", StaticFiles(directory="static"), name="static")

# Health Check Endpoint
@app.get("/health")
async def health():
    return {"status": "ok", "service": "PocketFlow General Agent"}

# Serve the main page
@app.get("/")
async def read_root():
    return FileResponse("static/index.html")

# Node Registry Endpoints
@app.get("/api/v1/nodes")
async def get_nodes():
    """Get all available nodes in the registry"""
    return node_registry.to_dict()

@app.get("/api/v1/nodes/{node_name}")
async def get_node(node_name: str):
    """Get a specific node by name"""
    node = node_registry.get_node(node_name)
    if not node:
        raise HTTPException(status_code=404, detail=f"Node {node_name} not found")
    return node

@app.get("/api/v1/nodes/category/{category}")
async def get_nodes_by_category(category: str):
    """Get nodes by category"""
    from agent.utils.node_registry import NodeCategory
    try:
        node_category = NodeCategory(category)
        nodes = node_registry.get_nodes_by_category(node_category)
        return {"nodes": [node.__dict__ for node in nodes]}
    except ValueError:
        raise HTTPException(status_code=400, detail=f"Invalid category: {category}")

# Workflow Store Endpoints
@app.get("/api/v1/workflows")
async def get_workflows():
    """Get all stored workflows"""
    workflows = workflow_store.get_all_workflows()
    return {
        "workflows": [
            {
                "id": w.metadata.id,
                "name": w.metadata.name,
                "description": w.metadata.description,
                "success_rate": w.metadata.success_rate,
                "usage_count": w.metadata.usage_count,
                "tags": w.metadata.tags
            }
            for w in workflows
        ]
    }

@app.get("/api/v1/workflows/{workflow_id}")
async def get_workflow(workflow_id: str):
    """Get a specific workflow by ID"""
    workflow = workflow_store.get_workflow(workflow_id)
    if not workflow:
        raise HTTPException(status_code=404, detail=f"Workflow {workflow_id} not found")
    return workflow

@app.get("/api/v1/workflows/similar")
async def find_similar_workflows(question: str, limit: int = 5):
    """Find workflows similar to a question"""
    workflows = workflow_store.find_similar_workflows(question, limit)
    return {
        "question": question,
        "workflows": [
            {
                "id": w.metadata.id,
                "name": w.metadata.name,
                "description": w.metadata.description,
                "success_rate": w.metadata.success_rate,
                "nodes_used": w.metadata.nodes_used
            }
            for w in workflows
        ]
    }

@app.delete("/api/v1/workflows/{workflow_id}")
async def delete_workflow(workflow_id: str):
    """Delete a workflow"""
    success = workflow_store.delete_workflow(workflow_id)
    if not success:
        raise HTTPException(status_code=404, detail=f"Workflow {workflow_id} not found")
    return {"message": f"Workflow {workflow_id} deleted successfully"}

@app.get("/api/v1/workflows/stats")
async def get_workflow_stats():
    """Get workflow store statistics"""
    return workflow_store.get_statistics()

# Permission Management Endpoints
@app.get("/api/v1/permissions")
async def get_pending_permissions():
    """Get all pending permission requests"""
    requests = permission_manager.get_pending_requests()
    return {
        "pending_requests": [
            permission_manager.format_permission_request_for_user(req)
            for req in requests
        ]
    }

@app.get("/api/v1/permissions/{request_id}")
async def get_permission_request(request_id: str):
    """Get a specific permission request"""
    request = permission_manager.get_request(request_id)
    if not request:
        raise HTTPException(status_code=404, detail=f"Permission request {request_id} not found")
    return permission_manager.format_permission_request_for_user(request)

@app.post("/api/v1/permissions/{request_id}/respond")
async def respond_to_permission(request_id: str, granted: bool, response: str = ""):
    """Respond to a permission request"""
    success = permission_manager.respond_to_request(request_id, granted, response)
    if not success:
        raise HTTPException(status_code=400, detail="Invalid permission request or already responded")
    return {"message": f"Permission {'granted' if granted else 'denied'} successfully"}

@app.get("/api/v1/permissions/stats")
async def get_permission_stats():
    """Get permission management statistics"""
    return permission_manager.get_permission_summary()

# Exception Handling
@app.exception_handler(HTTPException)
async def http_exception_handler(request: Request, exc: HTTPException):
    logger.error(f"HTTPException: {exc.detail}")
    return JSONResponse(status_code=exc.status_code, content={"detail": exc.detail})

@app.exception_handler(RequestValidationError)
async def validation_exception_handler(request: Request, exc: RequestValidationError):
    logger.error(f"Validation error: {exc.errors()}")
    return JSONResponse(status_code=422, content={"detail": exc.errors()})

# Startup and Shutdown Events
@app.on_event("startup")
async def startup_event():
    logger.info("Server startup: initializing general agent system...")
    logger.info(f"Loaded {len(node_registry.get_all_nodes())} nodes")
    logger.info(f"Loaded {len(workflow_store.get_all_workflows())} workflows")

@app.on_event("shutdown")
async def shutdown_event():
    logger.info("Server shutdown: cleaning up resources...")

# Main WebSocket Endpoint for Agent Interaction
@app.websocket("/api/v1/ws")
async def websocket_endpoint(websocket: WebSocket):
    await websocket.accept()
    shared_store = {
        "websocket": websocket,
        "conversation_history": [],
<<<<<<< HEAD
        "session_id": f"session_{websocket.client.port}_{websocket.client.host}",
        "waiting_for_user_response": False,
        "waiting_for_permission": False,
        "pending_user_question": None,
        "pending_permission_request": None
=======
        "session_id": f"session_{websocket.client.port}_{websocket.client.host}"
>>>>>>> ab2e9e03
    }
    
    try:
        while True:
            data = await websocket.receive_text()
            message = json.loads(data)
            
            # Handle different message types
            message_type = message.get("type", "chat")
            
            if message_type == "chat":
                # Standard chat message - use general agent flow
<<<<<<< HEAD
                if not shared_store.get("waiting_for_user_response") and not shared_store.get("waiting_for_permission"):
                    shared_store["user_message"] = message.get("content", "")
                    flow = create_general_agent_flow()
                    shared_store["current_flow"] = flow
                    try:
                        await flow.run_async(shared_store)
                    except UserResponseRequiredException as e:
                        logger.info(f"⏸️ Workflow paused for user response: {e}")
                        # 保存暂停状态，等待用户响应
                        shared_store["paused_workflow"] = {
                            "flow": flow,
                            "exception": e,
                            "node_name": e.node_name,
                            "question": e.question,
                            "node_index": e.node_index
                        }
                    except Exception as e:
                        logger.error(f"❌ Workflow execution failed: {e}")
                        await websocket.send_text(json.dumps({
                            "type": "error",
                            "content": f"Workflow execution failed: {str(e)}"
                        }))
                else:
                    # Still waiting for user input, ignore new chat messages
                    await websocket.send_text(json.dumps({
                        "type": "error",
                        "content": "Please respond to the current question or permission request first."
                    }))
                
            elif message_type == "user_response":
                # User response to a question
                question_id = message.get("question_id")
                response_content = message.get("content", "")
                
                logger.info(f"📥 Received user response: {response_content[:50]}...")
                
                # Store the user response
                shared_store["user_response"] = response_content
                shared_store["waiting_for_user_response"] = False
                shared_store["pending_user_question"] = None
                
                # Add to conversation history
                shared_store["conversation_history"].append({
                    "role": "user",
                    "content": response_content,
                    "type": "response"
                })
                
                logger.info("✅ User response processed, continuing workflow execution")
                
                # 检查是否有暂停的 workflow 需要继续执行
                if shared_store.get("paused_workflow"):
                    logger.info("🔄 Continuing paused workflow execution")
                    try:
                        paused_workflow = shared_store["paused_workflow"]
                        flow = paused_workflow["flow"]
                        exception = paused_workflow["exception"]
                        
                        # 设置从下一个节点开始执行
                        shared_store["current_node_index"] = exception.node_index + 1
                        
                        # 继续执行 workflow
                        await flow.run_async(shared_store)
                        
                        # 清除暂停状态
                        shared_store.pop("paused_workflow", None)
                        shared_store.pop("current_node_index", None)
                        
                        logger.info("✅ Workflow execution completed successfully")
                        
                    except UserResponseRequiredException as e:
                        logger.info(f"⏸️ Workflow paused again for user response: {e}")
                        # 更新暂停状态
                        shared_store["paused_workflow"] = {
                            "flow": flow,
                            "exception": e,
                            "node_name": e.node_name,
                            "question": e.question,
                            "node_index": e.node_index
                        }
                    except Exception as e:
                        logger.error(f"❌ Failed to continue workflow: {e}")
                        await websocket.send_text(json.dumps({
                            "type": "error",
                            "content": f"Failed to continue workflow: {str(e)}"
                        }))
                        # 清除暂停状态
                        shared_store.pop("paused_workflow", None)
                else:
                    logger.info("ℹ️ No paused workflow to continue")
=======
                shared_store["user_message"] = message.get("content", "")
                flow = create_general_agent_flow()
                await flow.run_async(shared_store)
                
            elif message_type == "user_response":
                # User response to a question
                shared_store["user_response"] = message.get("content", "")
                shared_store["waiting_for_user_response"] = False
>>>>>>> ab2e9e03
                
            elif message_type == "permission_response":
                # User response to permission request
                request_id = message.get("request_id")
                granted = message.get("granted", False)
                response = message.get("response", "")
                
<<<<<<< HEAD
                logger.info(f"📥 Received permission response: {granted} for {request_id}")
                
                if request_id:
                    # Update permission manager
                    permission_manager.respond_to_request(request_id, granted, response)
                    
                    # Update shared store
                    shared_store["waiting_for_permission"] = False
                    shared_store["pending_permission_request"] = None
                    shared_store["permission_response"] = {
                        "request_id": request_id,
                        "granted": granted,
                        "response": response
                    }
                    
                    # Add to conversation history
                    shared_store["conversation_history"].append({
                        "role": "user",
                        "content": f"Permission {'granted' if granted else 'denied'} for {request_id}",
                        "type": "permission_response"
                    })
                    
                    logger.info("✅ Permission response processed, workflow should continue automatically")
                    # Note: The workflow will continue automatically when waiting_for_permission becomes False
=======
                if request_id:
                    permission_manager.respond_to_request(request_id, granted, response)
                    shared_store["waiting_for_permission"] = False
>>>>>>> ab2e9e03
                
            elif message_type == "feedback":
                # User feedback for workflow optimization
                shared_store["user_feedback"] = message.get("content", "")
                
            else:
                # Unknown message type
                await websocket.send_text(json.dumps({
                    "type": "error",
                    "content": f"Unknown message type: {message_type}"
                }))
                
    except WebSocketDisconnect:
        logger.info("WebSocket disconnected")
        pass
    except Exception as e:
        logger.error(f"WebSocket error: {e}")
        await websocket.send_text(json.dumps({
            "type": "error",
            "content": f"Server error: {str(e)}"
        }))

# Legacy WebSocket endpoint for backward compatibility
@app.websocket("/api/v1/ws/chat")
async def legacy_chat_endpoint(websocket: WebSocket):
    await websocket.accept()
    shared_store = {
        "websocket": websocket,
        "conversation_history": []
    }
    try:
        while True:
            data = await websocket.receive_text()
            message = json.loads(data)
            shared_store["user_message"] = message.get("content", "")
            flow = create_streaming_chat_flow()
            await flow.run_async(shared_store)
    except WebSocketDisconnect:
        logger.info("Legacy WebSocket disconnected")
        pass

if __name__ == "__main__":
    import uvicorn
    uvicorn.run(app, host="0.0.0.0", port=8000)<|MERGE_RESOLUTION|>--- conflicted
+++ resolved
@@ -11,10 +11,7 @@
 from agent.utils.node_registry import node_registry
 from agent.utils.workflow_store import workflow_store
 from agent.utils.permission_manager import permission_manager
-<<<<<<< HEAD
 from agent.nodes import UserResponseRequiredException
-=======
->>>>>>> ab2e9e03
 from logging_config import setup_logging, get_logger
 
 # Setup logging
@@ -195,15 +192,11 @@
     shared_store = {
         "websocket": websocket,
         "conversation_history": [],
-<<<<<<< HEAD
         "session_id": f"session_{websocket.client.port}_{websocket.client.host}",
         "waiting_for_user_response": False,
         "waiting_for_permission": False,
         "pending_user_question": None,
         "pending_permission_request": None
-=======
-        "session_id": f"session_{websocket.client.port}_{websocket.client.host}"
->>>>>>> ab2e9e03
     }
     
     try:
@@ -216,7 +209,6 @@
             
             if message_type == "chat":
                 # Standard chat message - use general agent flow
-<<<<<<< HEAD
                 if not shared_store.get("waiting_for_user_response") and not shared_store.get("waiting_for_permission"):
                     shared_store["user_message"] = message.get("content", "")
                     flow = create_general_agent_flow()
@@ -307,16 +299,6 @@
                         shared_store.pop("paused_workflow", None)
                 else:
                     logger.info("ℹ️ No paused workflow to continue")
-=======
-                shared_store["user_message"] = message.get("content", "")
-                flow = create_general_agent_flow()
-                await flow.run_async(shared_store)
-                
-            elif message_type == "user_response":
-                # User response to a question
-                shared_store["user_response"] = message.get("content", "")
-                shared_store["waiting_for_user_response"] = False
->>>>>>> ab2e9e03
                 
             elif message_type == "permission_response":
                 # User response to permission request
@@ -324,7 +306,6 @@
                 granted = message.get("granted", False)
                 response = message.get("response", "")
                 
-<<<<<<< HEAD
                 logger.info(f"📥 Received permission response: {granted} for {request_id}")
                 
                 if request_id:
@@ -349,11 +330,6 @@
                     
                     logger.info("✅ Permission response processed, workflow should continue automatically")
                     # Note: The workflow will continue automatically when waiting_for_permission becomes False
-=======
-                if request_id:
-                    permission_manager.respond_to_request(request_id, granted, response)
-                    shared_store["waiting_for_permission"] = False
->>>>>>> ab2e9e03
                 
             elif message_type == "feedback":
                 # User feedback for workflow optimization
